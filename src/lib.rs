--- conflicted
+++ resolved
@@ -59,16 +59,12 @@
         height: i32,
         roi: Option<&[i32; 4]>,
         proc: u32,
-<<<<<<< HEAD
     ) -> Result<(), Error> {
-=======
-    ) -> Result<(), ()> {
         let roi_ = if roi.is_none() {
             std::ptr::null()
         } else {
             roi.unwrap().as_ptr()
         };
->>>>>>> 215b3979
         let result = unsafe {
             ffi::vaal_load_frame_dmabuf(
                 self.ptr,
